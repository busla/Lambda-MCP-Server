--- conflicted
+++ resolved
@@ -362,8 +362,4 @@
             return self._create_error_response(-32000, str(e), request_id, session_id=session_id)
         finally:
             # Clear session context
-<<<<<<< HEAD
-            current_session_id.set(None)                    
-=======
-            current_session_id.set(None)    
->>>>>>> e1f66413
+            current_session_id.set(None)                              